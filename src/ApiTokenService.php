<?php
/**
 * Created by PhpStorm.
 * User: mikhail
 * Date: 23.10.2018
 * Time: 16:52
 */

namespace Kakadu\Yii2JwtAuth;

use Firebase\JWT\ExpiredException;
use Firebase\JWT\JWT;
<<<<<<< HEAD
use UnexpectedValueException;
=======
>>>>>>> 33679c57
use Yii;
use yii\base\Component;
use yii\base\InvalidConfigException;
use yii\db\Exception;
use yii\di\Instance;
use yii\log\Dispatcher;
use yii\log\Logger;

/**
 * Class    ApiTokenService
 * @package Kakadu\Yii2JwtAuth
 * @author  Yarmaliuk Mikhail
 * @version 1.0
 */
class ApiTokenService extends Component
{
    /**
     * @var string
     */
    public $secretKey;

    /**
     * @var string
     */
    public $issuer;

    /**
     * Access token lifetime
     * Default: 2 hours
     *
     * @var int in sec
     */
    public $expiration = 60 * 60 * 2;

    /**
     * Refresh token lifetime
     * Default: 15 day
     *
     * @var int
     */
    public $expirationRefresh = 60 * 60 * 24 * 15;

    /**
     * Set false, to disable
     *
     * @var string|array|null
     */
    public $audience;

    /**
     * Allow validate jwt token other issuer
     *
     * 'issuer' => 'secret key'
     *
     * @var array
     */
    public $audienceSecrets = [];

    /**
     * @see JWT::$supported_algs
     *
     * @var string
     */
    public $alg = 'HS256';

    /**
     * Enable/Disable seamless login
     *
     * @var bool
     */
    public $seamlessLogin = true;

    /**
     * Auto delete expired token
     *
     * @var bool
     */
    public $deleteExpired = true;

    /**
     * @var Dispatcher|string|null
     */
    public $log = 'log';

    /**
     * @var string
     */
    public $logCategory = 'jwt-auth';

    /**
     * ApiTokenService constructor.
     *
     * @param array $config
     *
     * @throws InvalidConfigException
     */
    public function __construct(array $config = [])
    {
        parent::__construct($config);

        if ($this->log !== null) {
            $this->log = Instance::ensure($this->log, Dispatcher::class);
        }
    }


    /**
     * Create api token
     *
     * @param int   $userId
     * @param array $params
     *
     * @return ApiToken|null
     * @throws Exception
     */
    public function create(int $userId, array $params = []): ?ApiToken
    {
        $issuer   = $this->getIssuer();
        $audience = $this->getAudience();

        $accessExpires  = 0;
        $refreshExpires = 0;

        $params['user_id'] = $userId;

        if ($issuer) {
            $params['iss'] = $issuer;
        }

        if ($audience) {
            $params['aud'] = $audience;
        }

        if ($this->expiration) {
            $accessExpires = time() + $this->expiration;
            $params['exp'] = $accessExpires;
        }

        $jwtRefreshParams = [
            'user_id'      => $userId,
            'refreshToken' => true,
        ];

        if ($this->expirationRefresh) {
            $refreshExpires          = time() + $this->expirationRefresh;
            $jwtRefreshParams['exp'] = $refreshExpires;
        }

        $newToken = new ApiToken([
            'user_id'         => $userId,
            'access_token'    => JWT::encode($params, $this->getSecretKey(), $this->alg),
            'refresh_token'   => JWT::encode($jwtRefreshParams, $this->getSecretKey(), $this->alg),
            'access_expires'  => $accessExpires,
            'refresh_expires' => $refreshExpires,
        ]);

        $existedToken = $this->findExistedToken($newToken);
        if ($existedToken !== null) {
            return $existedToken;
        }

        if (!$newToken->validate()) {
            $this->log(sprintf('new token not saved due errors: `%s`', json_encode($newToken->errors)), Logger::LEVEL_WARNING);

            return null;
        }

        ApiToken::getDb()->createCommand()
            ->upsert(ApiToken::tableName(), $newToken->attributes, $newToken->attributes)
            ->execute();

        return $this->findExistedToken($newToken);
    }

    /**
     * Search existed token. Useful for concurrent requests
     *
     * @param ApiToken $token
     *
     * @return ApiToken|null
     */
    private function findExistedToken(ApiToken $token): ?ApiToken
    {
        return ApiToken::findOne([
            'user_id'         => $token->user_id,
            'access_token'    => $token->access_token,
            'refresh_expires' => $token->refresh_expires,
        ]);
    }

    /**
     * Get secret key
     *
     * @return string|null
     */
    private function getSecretKey(): ?string
    {
        return $this->getConfigValue($this->secretKey);
    }

    /**
     * Get jwt issuer
     *
     * @return string|null
     */
    private function getIssuer(): ?string
    {
<<<<<<< HEAD
        $inParams = explode('yii-params.', $this->issuer);

        if (!empty($inParams[1])) {
            return Yii::$app->params[$inParams[1]] ?? $this->issuer;
        }

        return $this->issuer;
=======
        return $this->getConfigValue($this->issuer);
>>>>>>> 33679c57
    }

    /**
     * Get audience
     *
     * @return array|string|bool
     */
    private function getAudience()
    {
        $audience = $this->audience ?? $this->getIssuer();

        if (is_array($audience)) {
<<<<<<< HEAD
            foreach ($audience as &$item) {
                $inParams = explode('yii-params.', $item);

                if (!empty($inParams[1])) {
                    $item = Yii::$app->params[$inParams[1]] ?? $item;
                }
            }
=======
            $audience = array_map(function ($value) {
                return $this->getConfigValue($value);
            }, $audience);
>>>>>>> 33679c57
        }

        return $audience;
    }

    /**
     * Get audience secrets
     *
     * @return array
     */
    private function getAudienceSecrets(): array
    {
        $audienceSecrets = $this->audienceSecrets;

        foreach ($audienceSecrets as $item => $value) {
            $inParams = explode('yii-params.', $item);

            if (!empty($inParams[1])) {
                unset($audienceSecrets[$item]);
                $audienceSecrets[Yii::$app->params[$inParams[1]] ?? $item] = $value;
            }
        }

        return $audienceSecrets;
    }

    /**
     * Get jwt token from string
     *
     * @param string|null $jwtToken
     *
     * @return JwtToken
     */
    public function getJwtToken(string $jwtToken = null): JwtToken
    {
        $jwtModel = new JwtToken();
        $jwtModel->setJwtToken($jwtToken);

        try {
            $jwtModel->setJwtDecodedToken($this->decodeJwt($jwtToken));
        } catch (ExpiredException $expiredException) {
            $jwtModel->setIsExpired(true);
            $jwtModel->setJwtDecodedToken($this->getJwtPayload($jwtToken, false));
        } catch (\Exception $exception) {
            $jwtModel->setIsInvalid(true);
            $jwtModel->setJwtDecodedToken($this->getJwtPayload($jwtToken, false));
        }

        return $jwtModel;
    }

    /**
     * Renew jwt token
     *
     * @param JwtToken $accessToken
     * @param JwtToken $refreshToken
     *
     * @return ApiToken|null
     * @throws Exception
     */
    public function renewJwtToken(JwtToken $accessToken, JwtToken $refreshToken): ?ApiToken
    {
        if ($accessToken->isInvalid()) {
            $this->log(sprintf('access token for user#%d is invalid', $accessToken->getUserID()), Logger::LEVEL_WARNING);

            return null;
        }
        if ($refreshToken->isInvalid()) {
            $this->log(sprintf('refresh token for user#%d is invalid', $accessToken->getUserID()), Logger::LEVEL_WARNING);

            return null;
        }
        if ($refreshToken->isExpired()) {
            $this->log(sprintf('refresh token for user#%d is expired', $accessToken->getUserID()), Logger::LEVEL_PROFILE);

            return null;
        }

        $oldToken = ApiToken::findOne(['access_token' => $accessToken->getJwtToken()]);
        if ($oldToken === null) {
            $this->log(sprintf('old access token for user#%d not found', $accessToken->getUserID()), Logger::LEVEL_PROFILE);

            return null;
        }
        if ($oldToken->refresh_token !== $refreshToken->getJwtToken()) {
            $this->log('wrong refresh token', Logger::LEVEL_WARNING);

            return null;
        }

        $this->deleteToken($refreshToken->getJwtToken());

        $userID = $accessToken->getUserID();
        $params = $accessToken->getJwtDecodedToken();

        return $this->create($userID, $params);
    }

    /**
     * Decode jwt token
     *
     * @param string|null $jwtToken
     *
     * @return array
     */
    private function decodeJwt(string $jwtToken = null): array
    {
        if (!$jwtToken) {
            throw new UnexpectedValueException('Empty jwt');
        }

        $secretKey = $this->getSecretKey();

        // Check audience
        if ($this->getAudience() !== false) {
            $payload = $this->getJwtPayload($jwtToken);

            $issuer   = $this->getIssuer();
            $allowAud = $payload['aud'] ?? null;

            if ((is_string($allowAud) && $allowAud !== $issuer)
                || (is_array($allowAud) && !in_array($issuer, $allowAud, true))
            ) {
                throw new UnexpectedValueException('Invalid issuer');
            }

            $audSecrets = $this->getAudienceSecrets();

            // Use issuer secret key
            if ($issSecretKey = $audSecrets[$payload['iss'] ?? null] ?? null) {
                $secretKey = $issSecretKey;
            }
        }

        return (array) JWT::decode($jwtToken, $secretKey, [$this->alg]);
    }

    /**
     * Get payload jwt
     *
     * @param string|null $token
     * @param bool        $throwErrors
     *
     * @return array
     */
    private function getJwtPayload(string $token = null, bool $throwErrors = true): array
    {
        $tks = explode('.', $token);

        if (empty($tks[1])) {
            if ($throwErrors) {
                throw new UnexpectedValueException('Wrong number of segments');
            }

            return [];
        }

        $payload = JWT::jsonDecode(JWT::urlsafeB64Decode($tks[1]));
        if ($payload === null && $throwErrors) {
            throw new UnexpectedValueException('Invalid claims encoding');
        }

        return (array) $payload;
    }

    /**
     * Delete api token by access or refresh jwt
     * Delete expired tokens: @see deleteExpired
     *
     * @param string|null $jwtToken
     *
     * @return int number of deleted tokens, may be 0
     */
    public function deleteToken(string $jwtToken = null): int
    {
        return ApiToken::deleteAll([
            'OR',
            ['access_token' => $jwtToken],
            ['refresh_token' => $jwtToken],
            // Delete expired tokens
            $this->deleteExpired ? [
                'AND',
                ['<=', 'refresh_expires', time()],
                ['!=', 'refresh_expires', 0],
            ] : [],
        ]);
    }

    /**
     * @param string $message
     * @param int    $level
     */
    private function log(string $message, int $level): void
    {
        if ($this->log === null) {
            return;
        }

        $this->log->logger->log($message, $level, $this->logCategory);
    }

    /**
     * Parse value and return itself or real value from `Yii::$app->params`
     *
     * @param string $value
     *
     * @return mixed
     */
    private function getConfigValue($value)
    {
        $inParams = explode('yii-params.', $value);

        if (!empty($inParams[1])) {
            return Yii::$app->params[$inParams[1]] ?? $value;
        }

        return $value;
    }
}<|MERGE_RESOLUTION|>--- conflicted
+++ resolved
@@ -10,10 +10,7 @@
 
 use Firebase\JWT\ExpiredException;
 use Firebase\JWT\JWT;
-<<<<<<< HEAD
 use UnexpectedValueException;
-=======
->>>>>>> 33679c57
 use Yii;
 use yii\base\Component;
 use yii\base\InvalidConfigException;
@@ -221,17 +218,7 @@
      */
     private function getIssuer(): ?string
     {
-<<<<<<< HEAD
-        $inParams = explode('yii-params.', $this->issuer);
-
-        if (!empty($inParams[1])) {
-            return Yii::$app->params[$inParams[1]] ?? $this->issuer;
-        }
-
-        return $this->issuer;
-=======
         return $this->getConfigValue($this->issuer);
->>>>>>> 33679c57
     }
 
     /**
@@ -244,19 +231,9 @@
         $audience = $this->audience ?? $this->getIssuer();
 
         if (is_array($audience)) {
-<<<<<<< HEAD
-            foreach ($audience as &$item) {
-                $inParams = explode('yii-params.', $item);
-
-                if (!empty($inParams[1])) {
-                    $item = Yii::$app->params[$inParams[1]] ?? $item;
-                }
-            }
-=======
             $audience = array_map(function ($value) {
                 return $this->getConfigValue($value);
             }, $audience);
->>>>>>> 33679c57
         }
 
         return $audience;
